--- conflicted
+++ resolved
@@ -130,9 +130,6 @@
 
 def main():
     args = get_args()
-<<<<<<< HEAD
-    Trainer(*load_config(args), args.output_dir).run_pipeline(args.checkpoint)
-=======
     print("Running with args {}".format(args))
 
     ptitle("Master: {}".format("Training" if not args.test_date != "" else "Testing"))
@@ -155,7 +152,6 @@
             seed=args.seed,
             deterministic_cudnn=args.deterministic_cudnn,
         ).run_test(args.test_date, args.checkpoint, args.skip_checkpoints)
->>>>>>> efef50fe
 
 
 if __name__ == "__main__":
