--- conflicted
+++ resolved
@@ -312,18 +312,6 @@
             )
             for scene in scenes
         }
-<<<<<<< HEAD
-        get_logger().warning(
-            "Assuming the first entry in the cached list of dicts is the correct cache!!!"
-        )
-=======
-        self.distance_caches = {
-            scene: ObjectNavDatasetTaskSampler.load_distance_cache(
-                scene, scene_directory + "/distance_caches"
-            )
-            for scene in scenes
-        }
->>>>>>> c55150f1
         self.env_class = env_class
         self.object_types = [
             ep["object_type"] for scene in self.episodes for ep in self.episodes[scene]
@@ -786,24 +774,6 @@
         env = self.env_class(**self.env_args)
         return env
 
-<<<<<<< HEAD
-    def _load_dataset(self, scene: str, base_directory: str) -> List[Dict]:
-        filename = (
-            "/".join([base_directory, scene])
-            if base_directory[-1] != "/"
-            else "".join([base_directory, scene])
-        )
-        filename += ".json.gz"
-        fin = gzip.GzipFile(filename, "r")
-        json_bytes = fin.read()
-        fin.close()
-        json_str = json_bytes.decode("utf-8")
-        data = json.loads(json_str)
-        random.shuffle(data)
-        return data
-
-=======
->>>>>>> c55150f1
     @property
     def __len__(self) -> Union[int, float]:
         """Length.
